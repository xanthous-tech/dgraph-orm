--- conflicted
+++ resolved
@@ -1,11 +1,6 @@
 import * as util from 'util';
 
-<<<<<<< HEAD
 import { IPredicate } from '..';
-=======
-import { IPredicate } from '../decorator/predicate';
-import { DiffTracker } from '../mutation/tracker';
->>>>>>> ebd8bdaf
 import { MetadataStorage } from '../metadata/storage';
 import { CircularTracker } from './circular-tracker';
 
@@ -21,7 +16,6 @@
    * Print the tree as object using util inspect.
    */
   export function printObject(instance: Object, options: IPrintOptions = {}): void {
-<<<<<<< HEAD
     const inspection = util.inspect(
       toObject(instance),
       {
@@ -30,13 +24,6 @@
         depth: options.depth || 10
       }
     );
-=======
-    const inspection = util.inspect(toObject(instance), {
-      colors: true,
-      compact: false,
-      depth: options.depth || 10
-    });
->>>>>>> ebd8bdaf
 
     console.log(inspection);
   }
@@ -55,21 +42,12 @@
       storage.set(instance, object);
     }
 
-<<<<<<< HEAD
     // DiffTracker.getTrackedProperties(instance).forEach(a => {
     //   Object.defineProperty(object, a, {
     //     enumerable: true,
     //     value: Reflect.get(instance, a)
     //   })
     // });
-=======
-    DiffTracker.getTrackedProperties(instance).forEach(a => {
-      Object.defineProperty(object, a, {
-        enumerable: true,
-        value: Reflect.get(instance, a)
-      });
-    });
->>>>>>> ebd8bdaf
 
     // Drill down to the predicates if metadata found in the storage.
     const predicatesMetadata = MetadataStorage.Instance.predicates.get(instance.constructor.name) || [];
