--- conflicted
+++ resolved
@@ -372,15 +372,7 @@
    *
    */
   nodeFor<N extends Object>(nodeCls: Constructor<N>): N;
-<<<<<<< HEAD
-  nodeFor<N extends Object, V extends Object>(nodeCls: Constructor<N>, data: V): N;
-=======
-
-  /**
-   * Initialize a node object from data.
-   */
   nodeFor<N extends Object, V extends Object>(nodeCls: Constructor<N>, data: V & { uid?: string }): N;
->>>>>>> 01272ddd
 
   /**
    * Get set nQuads for transaction.
