--- conflicted
+++ resolved
@@ -1,8 +1,4 @@
-<<<<<<< HEAD
 import {Node, Property, Uid, PropertyType, SchemaBuilder, Index, Predicate, IPredicate} from '../src';
-=======
-import { Node, Property, Uid, PropertyType, SchemaBuilder, Index, Predicate, IPredicate } from '../src';
->>>>>>> ebd8bdaf
 import { MetadataStorageUtils } from '../src/metadata/storage';
 
 describe('Global schema', () => {
