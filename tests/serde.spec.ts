--- conflicted
+++ resolved
@@ -1,9 +1,4 @@
-<<<<<<< HEAD
-import { Facet, Node, Predicate, IPredicate, Property, Uid, ObjectMapper, Utils } from '../src';
-=======
-
 import { Facet, Node, Predicate, IPredicate, Property, Uid, Utils } from '../src';
->>>>>>> ebd8bdaf
 
 import { MetadataStorageUtils } from '../src/metadata/storage';
 
